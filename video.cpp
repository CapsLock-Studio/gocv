--- conflicted
+++ resolved
@@ -16,14 +16,14 @@
     b->apply(*src, *dst);
 }
 
-<<<<<<< HEAD
 void BackgroundSubtractorKNN_Close(BackgroundSubtractorKNN k) {
     delete k;
 }
 
 void BackgroundSubtractorKNN_Apply(BackgroundSubtractorKNN k, Mat src, Mat dst) {
     k->apply(*src, *dst);
-=======
+}
+
 void CalcOpticalFlowFarneback(Mat prevImg, Mat nextImg, Mat flow, double scale, int levels, int winsize,
 	int iterations, int polyN, double polySigma, int flags) {
         cv::calcOpticalFlowFarneback(*prevImg, *nextImg, *flow, scale, levels, winsize, iterations, polyN, polySigma, flags);
@@ -31,5 +31,4 @@
 
 void CalcOpticalFlowPyrLK(Mat prevImg, Mat nextImg, Mat prevPts, Mat nextPts, Mat status, Mat err) {
     cv::calcOpticalFlowPyrLK(*prevImg, *nextImg, *prevPts, *nextPts, *status, *err);
->>>>>>> 3737e103
 }