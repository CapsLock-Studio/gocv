--- conflicted
+++ resolved
@@ -1217,7 +1217,6 @@
 	C.DrawContours(img.p, cContours, C.int(contourIdx), sColor, C.int(thickness))
 }
 
-<<<<<<< HEAD
 // Remap applies a generic geometrical transformation to an image.
 //
 // For further details, please see:
@@ -1230,7 +1229,8 @@
 		val4: C.double(borderValue.A),
 	}
 	C.Remap(src.p, dst.p, map1.p, map2.p, C.int(interpolation), C.int(borderMode), bv)
-=======
+}
+
 // Filter2D applies an arbitrary linear filter to an image.
 //
 // For further details, please see:
@@ -1241,5 +1241,4 @@
 		y: C.int(anchor.Y),
 	}
 	C.Filter2D(src.p, dst.p, C.int(ddepth), kernel.p, anchorP, C.double(delta), C.int(borderType))
->>>>>>> dbb7336f
 }