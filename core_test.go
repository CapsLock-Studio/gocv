package gocv

import (
	"bytes"
	"image"
	"image/color"
	"image/draw"
	_ "image/jpeg"
	_ "image/png"
	"log"
	"os"
	"strings"
	"testing"
)

func TestMat(t *testing.T) {
	mat := NewMat()
	if !mat.Empty() {
		t.Error("New Mat should be empty")
	}
}

func TestMatFromBytesWithEmptyByteSlise(t *testing.T) {
	_, err := NewMatFromBytes(600, 800, MatTypeCV8U, []byte{})
	if err == nil {
		t.Error("TestMatFromBytesWithEmptyByteSlise: " +
			"must fail because of an empty byte slise")
	}
	if !strings.Contains(err.Error(), ErrEmptyByteSlice.Error()) {
		t.Errorf("TestMatFromBytesWithEmptyByteSlise: "+
			"error must contain the following description: "+
			"%v, but have: %v", ErrEmptyByteSlice, err)
	}
}

func TestMatWithSize(t *testing.T) {
	mat := NewMatWithSize(101, 102, MatTypeCV8U)
	if mat.Empty() {
		t.Error("NewMatWithSize should not be empty")
	}

	if mat.Rows() != 101 {
		t.Errorf("NewMatWithSize incorrect row count: %v\n", mat.Rows())
	}

	if mat.Cols() != 102 {
		t.Errorf("NewMatWithSize incorrect col count: %v\n", mat.Cols())
	}

	if mat.Channels() != 1 {
		t.Errorf("NewMatWithSize incorrect channels count: %v\n", mat.Channels())
	}

	if mat.Type() != 0 {
		t.Errorf("NewMatWithSize incorrect type: %v\n", mat.Type())
	}
}

func TestMatWithSizeFromScalar(t *testing.T) {
	s := NewScalar(255.0, 105.0, 180.0, 0.0)
	mat := NewMatWithSizeFromScalar(s, 2, 3, MatTypeCV8UC3)
	if mat.Empty() {
		t.Error("NewMatWithSizeFromScalar should not be empty")
	}

	if mat.Rows() != 2 {
		t.Errorf("NewMatWithSizeFromScalar incorrect row count: %v\n", mat.Rows())
	}

	if mat.Cols() != 3 {
		t.Errorf("NewMatWithSizeFromScalar incorrect col count: %v\n", mat.Cols())
	}

	if mat.Channels() != 3 {
		t.Errorf("NewMatWithSizeFromScalar incorrect channels count: %v\n", mat.Channels())
	}

	if mat.Type() != 16 {
		t.Errorf("NewMatWithSizeFromScalar incorrect type: %v\n", mat.Type())
	}

	if mat.Total() != 6 {
		t.Errorf("incorrect total: %v\n", mat.Total())
	}

	sz := mat.Size()
	if sz[0] != 2 && sz[1] != 3 {
		t.Errorf("NewMatWithSize incorrect size: %v\n", sz)
	}

	matChans := Split(mat)
	scalarByte := []byte{255, 105, 180}
	for c := 0; c < mat.Channels(); c++ {
		for i := 0; i < mat.Rows(); i++ {
			for j := 0; j < mat.Cols(); j++ {
				if s := matChans[c].GetUCharAt(i, j); s != scalarByte[c] {
					t.Errorf("NewMatWithSizeFromScalar incorrect scalar: %v\n", s)
				}
			}
		}
	}
}

func TestMatFromPtr(t *testing.T) {
	mat := NewMatWithSize(101, 102, MatTypeCV8U)
	defer mat.Close()
	pmat, _ := mat.FromPtr(11, 12, MatTypeCV8U, 10, 10)
	defer pmat.Close()

	if pmat.Rows() != 11 {
		t.Errorf("Mat copy incorrect row count: %v\n", pmat.Rows())
	}

	if pmat.Cols() != 12 {
		t.Errorf("Mat copy incorrect col count: %v\n", pmat.Cols())
	}
}

func TestMatClone(t *testing.T) {
	mat := NewMatWithSize(101, 102, MatTypeCV8U)
	clone := mat.Clone()
	if clone.Rows() != 101 {
		t.Errorf("Mat clone incorrect row count: %v\n", clone.Rows())
	}

	if clone.Cols() != 102 {
		t.Errorf("Mat clone incorrect col count: %v\n", clone.Cols())
	}
}

func TestMatCopyTo(t *testing.T) {
	mat := NewMatWithSize(101, 102, MatTypeCV8U)
	defer mat.Close()
	copy := NewMat()
	defer copy.Close()

	mat.CopyTo(&copy)
	if copy.Rows() != 101 {
		t.Errorf("Mat copy incorrect row count: %v\n", copy.Rows())
	}

	if copy.Cols() != 102 {
		t.Errorf("Mat copy incorrect col count: %v\n", copy.Cols())
	}
}

func TestMatCopyToWithMask(t *testing.T) {
	mat := NewMatWithSize(101, 102, MatTypeCV8U)
	defer mat.Close()
	mask := NewMatWithSize(101, 102, MatTypeCV8U)
	defer mask.Close()
	diff := NewMat()
	defer diff.Close()

	mat.SetUCharAt(0, 0, 255)
	mat.SetUCharAt(0, 1, 255)

	mask.SetUCharAt(0, 0, 255)

	copy := NewMat()
	defer copy.Close()

	mat.CopyToWithMask(&copy, mask)
	if copy.Rows() != 101 {
		t.Errorf("Mat copy incorrect row count: %v\n", copy.Rows())
	}

	if copy.Cols() != 102 {
		t.Errorf("Mat copy incorrect col count: %v\n", copy.Cols())
	}

	if copy.GetUCharAt(0, 0) != 255 || copy.GetUCharAt(0, 1) != 0 {
		t.Errorf("Mask failed to apply to source image")
	}

	Compare(mat, copy, &diff, CompareEQ)
	if CountNonZero(diff) == 0 {
		t.Errorf("Mat CopyToWithMask incorrect diff: %v\n", CountNonZero(diff))
	}
}

func TestMatToBytes(t *testing.T) {
	mat := NewMatWithSize(101, 102, MatTypeCV8U)
	b := mat.ToBytes()
	if len(b) != 101*102 {
		t.Errorf("Mat bytes incorrect length: %v\n", len(b))
	}

	copy, err := NewMatFromBytes(101, 102, MatTypeCV8U, b)
	if err != nil {
		t.Error(err.Error())
	}
	if copy.Rows() != 101 {
		t.Errorf("Mat from bytes incorrect row count: %v\n", copy.Rows())
	}
	if copy.Cols() != 102 {
		t.Errorf("Mat region incorrect col count: %v\n", copy.Cols())
	}

	mat = NewMatWithSize(101, 102, MatTypeCV16S)
	b = mat.ToBytes()
	if len(b) != 101*102*2 {
		t.Errorf("Mat bytes incorrect length: %v\n", len(b))
	}

	mat = NewMatFromScalar(NewScalar(255.0, 105.0, 180.0, 0.0), MatTypeCV8UC3)
	b = mat.ToBytes()
	if len(b) != 3 {
		t.Errorf("Mat bytes incorrect length: %v\n", len(b))
	}
	if bytes.Compare(b, []byte{255, 105, 180}) != 0 {
		t.Errorf("Mat bytes unexpected values: %v\n", b)
	}
}

func TestMatDataPtr(t *testing.T) {
	const (
		rows = 101
		cols = 102
	)
	t.Run("Uint8", func(t *testing.T) {
		testPoints := []struct {
			row int
			col int
			val uint8
		}{
			{row: 0, col: 0, val: 10},
			{row: 30, col: 31, val: 20},
			{row: rows - 1, col: cols - 1, val: 30},
		}

		mat := NewMatWithSize(rows, cols, MatTypeCV8U)

		b := mat.DataPtrUint8()
		if len(b) != 101*102 {
			t.Errorf("Mat bytes incorrect length: %v\n", len(b))
		}

		for _, p := range testPoints {
			mat.SetUCharAt(p.row, p.col, p.val)

			if got := b[p.row*cols+p.col]; got != p.val {
				t.Errorf("Expected %d,%d = %d, but it was %d", p.row, p.col, p.val, got)
			}
		}

		mat = NewMatWithSize(3, 9, MatTypeCV32F)
		b = mat.DataPtrUint8()
		if len(b) != 3*9*4 {
			t.Errorf("Mat bytes incorrect length: %v\n", len(b))
		}
	})
	t.Run("Int8", func(t *testing.T) {
		testPoints := []struct {
			row int
			col int
			val int8
		}{
			{row: 0, col: 0, val: 10},
			{row: 30, col: 31, val: 20},
			{row: rows - 1, col: cols - 1, val: 30},
		}

		mat := NewMatWithSize(101, 102, MatTypeCV8S)

		b := mat.DataPtrInt8()
		if len(b) != rows*cols {
			t.Errorf("Mat bytes incorrect length: %v\n", len(b))
		}

		for _, p := range testPoints {
			mat.SetSCharAt(p.row, p.col, p.val)

			if got := b[p.row*cols+p.col]; got != p.val {
				t.Errorf("Expected %d,%d = %d, but it was %d", p.row, p.col, p.val, got)
			}
		}

		mat = NewMatWithSize(3, 9, MatTypeCV32F)
		b = mat.DataPtrInt8()
		if len(b) != 3*9*4 {
			t.Errorf("Mat bytes incorrect length: %v\n", len(b))
		}
	})
	t.Run("Uint16", func(t *testing.T) {
		testPoints := []struct {
			row int
			col int
			val uint16
		}{
			{row: 0, col: 0, val: 10},
			{row: 30, col: 31, val: 20},
			{row: rows - 1, col: cols - 1, val: 30},
		}

		mat := NewMatWithSize(rows, cols, MatTypeCV16U)

		b, err := mat.DataPtrUint16()
		if err != nil {
			t.Error(err)
		}
		if len(b) != rows*cols {
			t.Errorf("Mat bytes incorrect length: %v\n", len(b))
		}

		for _, p := range testPoints {
			mat.SetShortAt(p.row, p.col, int16(p.val))

			if got := b[p.row*cols+p.col]; got != p.val {
				t.Errorf("Expected %d,%d = %d, but it was %d", p.row, p.col, p.val, got)
			}
		}

		mat = NewMatWithSize(3, 9, MatTypeCV32F)
		_, err = mat.DataPtrUint16()
		if err == nil {
			t.Errorf("Expected error.")
		}
	})
	t.Run("Int16", func(t *testing.T) {
		testPoints := []struct {
			row int
			col int
			val int16
		}{
			{row: 0, col: 0, val: 10},
			{row: 30, col: 31, val: 20},
			{row: rows - 1, col: cols - 1, val: 30},
		}

		mat := NewMatWithSize(rows, cols, MatTypeCV16S)

		b, err := mat.DataPtrInt16()
		if err != nil {
			t.Error(err)
		}
		if len(b) != rows*cols {
			t.Errorf("Mat bytes incorrect length: %v\n", len(b))
		}

		for _, p := range testPoints {
			mat.SetShortAt(p.row, p.col, p.val)

			if got := b[p.row*cols+p.col]; got != p.val {
				t.Errorf("Expected %d,%d = %d, but it was %d", p.row, p.col, p.val, got)
			}
		}

		mat = NewMatWithSize(3, 9, MatTypeCV32F)
		_, err = mat.DataPtrInt16()
		if err == nil {
			t.Errorf("Expected error.")
		}
	})
	t.Run("Float32", func(t *testing.T) {
		testPoints := []struct {
			row int
			col int
			val float32
		}{
			{row: 0, col: 0, val: 10.5},
			{row: 30, col: 31, val: 20.5},
			{row: rows - 1, col: cols - 1, val: 30.5},
		}

		mat := NewMatWithSize(rows, cols, MatTypeCV32F)

		b, err := mat.DataPtrFloat32()
		if err != nil {
			t.Error(err)
		}
		if len(b) != rows*cols {
			t.Errorf("Mat bytes incorrect length: %v\n", len(b))
		}

		for _, p := range testPoints {
			mat.SetFloatAt(p.row, p.col, p.val)

			if got := b[p.row*cols+p.col]; got != p.val {
				t.Errorf("Expected %d,%d = %f, but it was %f", p.row, p.col, p.val, got)
			}
		}

		mat = NewMatWithSize(3, 9, MatTypeCV16S)
		_, err = mat.DataPtrFloat32()
		if err == nil {
			t.Errorf("Expected error.")
		}
	})
	t.Run("Float64", func(t *testing.T) {
		testPoints := []struct {
			row int
			col int
			val float64
		}{
			{row: 0, col: 0, val: 10.5},
			{row: 30, col: 31, val: 20.5},
			{row: rows - 1, col: cols - 1, val: 30.5},
		}

		mat := NewMatWithSize(rows, cols, MatTypeCV64F)

		b, err := mat.DataPtrFloat64()
		if err != nil {
			t.Error(err)
		}
		if len(b) != rows*cols {
			t.Errorf("Mat bytes incorrect length: %v\n", len(b))
		}

		for _, p := range testPoints {
			mat.SetDoubleAt(p.row, p.col, p.val)

			if got := b[p.row*cols+p.col]; got != p.val {
				t.Errorf("Expected %d,%d = %f, but it was %f", p.row, p.col, p.val, got)
			}
		}

		mat = NewMatWithSize(3, 9, MatTypeCV16S)
		_, err = mat.DataPtrFloat64()
		if err == nil {
			t.Errorf("Expected error.")
		}
	})
}

func TestMatRegion(t *testing.T) {
	mat := NewMatWithSize(100, 100, MatTypeCV8U)
	region := mat.Region(image.Rect(20, 25, 80, 75))
	if region.Rows() != 50 {
		t.Errorf("Mat region incorrect row count: %v\n", region.Rows())
	}

	if region.Cols() != 60 {
		t.Errorf("Mat region incorrect col count: %v\n", region.Cols())
	}
}

func TestMatReshape(t *testing.T) {
	mat := NewMatWithSize(100, 100, MatTypeCV8UC4)
	defer mat.Close()

	r := mat.Reshape(1, 1)
	if r.Rows() != 1 {
		t.Errorf("Mat reshape incorrect row count: %v\n", r.Rows())
	}

	if r.Cols() != 40000 {
		t.Errorf("Mat reshape incorrect col count: %v\n", r.Cols())
	}
}

func TestMatPatchNaNs(t *testing.T) {
	mat := NewMatWithSize(100, 100, MatTypeCV32F)
	defer mat.Close()

	mat.PatchNaNs()
	if mat.Empty() {
		t.Error("TestMatPatchNaNs error.")
	}
}

func TestMatConvert(t *testing.T) {
	src := NewMatWithSize(100, 100, MatTypeCV32F)
	dst := NewMat()
	src.ConvertTo(&dst, MatTypeCV16S)
	if dst.Empty() {
		t.Error("TestConvert dst should not be empty.")
	}
}

func TestMatConvertFp16(t *testing.T) {
	src := NewMatWithSize(100, 100, MatTypeCV32F)
	dst := src.ConvertFp16()
	if dst.Empty() {
		t.Error("TestConvertFp16 dst should not be empty.")
	}
}

func TestMatSqrt(t *testing.T) {
	src := NewMatWithSize(100, 100, MatTypeCV32F)
	dst := src.Sqrt()
	if dst.Empty() {
		t.Error("TestSqrt dst should not be empty.")
	}
}
func TestMatMean(t *testing.T) {
	mat := NewMatWithSize(100, 100, MatTypeCV8U)
	mean := mat.Mean()
	if mean.Val1 != 0 {
		t.Errorf("Mat Mean incorrect Val1")
	}
}

func TestLUT(t *testing.T) {
	src := IMRead("images/gocvlogo.jpg", IMReadColor)
	if src.Empty() {
		t.Error("Invalid read of Source Mat in LUT test")
	}
	defer src.Close()

	lut := IMRead("images/lut.png", IMReadColor)
	if lut.Empty() {
		t.Error("Invalid read of LUT Mat in LUT test")
	}
	defer lut.Close()

	dst := NewMat()
	defer dst.Close()

	LUT(src, lut, &dst)
	if dst.Cols() != 400 || dst.Rows() != 343 {
		t.Errorf("Expected dst size of 200x172 got %dx%d", dst.Cols(), dst.Rows())
	}
}

func TestMatAccessors(t *testing.T) {
	mat := NewMatWithSize(101, 102, MatTypeCV8U)
	if mat.GetUCharAt(50, 50) != 0 {
		t.Errorf("GetUCharAt incorrect value: %v\n", mat.GetUCharAt(50, 50))
	}
	if mat.GetUCharAt3(50, 50, 0) != 0 {
		t.Errorf("GetUCharAt3 incorrect value: %v\n", mat.GetUCharAt3(50, 50, 0))
	}
	mat.Close()

	mat = NewMatWithSize(101, 102, MatTypeCV8S)
	if mat.GetSCharAt(50, 50) != 0 {
		t.Errorf("GetSCharAt incorrect value: %v\n", mat.GetSCharAt(50, 50))
	}
	if mat.GetSCharAt3(50, 50, 0) != 0 {
		t.Errorf("GetSCharAt3 incorrect value: %v\n", mat.GetSCharAt3(50, 50, 0))
	}
	mat.Close()

	mat = NewMatWithSize(101, 102, MatTypeCV16S)
	if mat.GetShortAt(50, 50) != 0 {
		t.Errorf("GetShortAt incorrect value: %v\n", mat.GetShortAt(50, 50))
	}
	if mat.GetShortAt3(50, 50, 0) != 0 {
		t.Errorf("GetShortAt3 incorrect value: %v\n", mat.GetShortAt3(50, 50, 0))
	}
	mat.Close()

	mat = NewMatWithSize(101, 102, MatTypeCV32S)
	if mat.GetIntAt(50, 50) != 0 {
		t.Errorf("GetIntAt incorrect value: %v\n", mat.GetIntAt(50, 50))
	}
	if mat.GetIntAt3(50, 50, 0) != 0 {
		t.Errorf("GetIntAt3 incorrect value: %v\n", mat.GetIntAt3(50, 50, 0))
	}
	mat.Close()

	mat = NewMatWithSize(101, 102, MatTypeCV32F)
	if mat.GetFloatAt(50, 50) != 0.0 {
		t.Errorf("GetFloatAt incorrect value: %v\n", mat.GetFloatAt(50, 50))
	}
	if mat.GetFloatAt3(50, 50, 0) != 0.0 {
		t.Errorf("GetFloatAt3 incorrect value: %v\n", mat.GetFloatAt3(50, 50, 0))
	}
	mat.Close()

	mat = NewMatWithSize(101, 102, MatTypeCV64F)
	if mat.GetDoubleAt(50, 50) != 0.0 {
		t.Errorf("GetDoubleAt incorrect value: %v\n", mat.GetDoubleAt(50, 50))
	}
	if mat.GetDoubleAt3(50, 50, 0) != 0.0 {
		t.Errorf("GetDoubleAt3 incorrect value: %v\n", mat.GetDoubleAt3(50, 50, 0))
	}
	mat.Close()
}

func TestMatMutators(t *testing.T) {
	t.Run("SetTo", func(t *testing.T) {
		mat := NewMatWithSizeFromScalar(NewScalar(0, 0, 0, 0), 1, 1, MatTypeCV8U)
		mat.SetTo(NewScalar(255, 255, 255, 255))
		for z := 0; z < mat.Channels(); z++ {
			if mat.GetUCharAt3(0, 0, z) != 255 {
				t.Errorf("SetTo incorrect value: z=%v: %v\n", z, mat.GetUCharAt3(0, 0, z))
			}
		}
		mat.Close()
	})
	t.Run("SetUCharAt", func(t *testing.T) {
		mat := NewMatWithSize(101, 102, MatTypeCV8U)
		mat.SetUCharAt(50, 50, 25)
		if mat.GetUCharAt(50, 50) != 25 {
			t.Errorf("SetUCharAt incorrect value: %v\n", mat.GetUCharAt(50, 50))
		}
		mat.Close()
	})
	t.Run("SetUCharAt3", func(t *testing.T) {
		mat := NewMatWithSize(101, 102, MatTypeCV8U)
		mat.SetUCharAt3(50, 50, 0, 25)
		if mat.GetUCharAt3(50, 50, 0) != 25 {
			t.Errorf("SetUCharAt3 incorrect value: %v\n", mat.GetUCharAt3(50, 50, 0))
		}
		mat.Close()
	})
	t.Run("SetSCharAt", func(t *testing.T) {
		mat := NewMatWithSize(101, 102, MatTypeCV8S)
		mat.SetSCharAt(50, 50, 25)
		if mat.GetSCharAt(50, 50) != 25 {
			t.Errorf("SetSCharAt incorrect value: %v\n", mat.GetSCharAt(50, 50))
		}
		mat.Close()
	})
	t.Run("SetSCharAt3", func(t *testing.T) {
		mat := NewMatWithSize(101, 102, MatTypeCV8S)
		mat.SetSCharAt3(50, 50, 0, 25)
		if mat.GetSCharAt3(50, 50, 0) != 25 {
			t.Errorf("SetSCharAt3 incorrect value: %v\n", mat.GetSCharAt3(50, 50, 0))
		}
		mat.Close()
	})
	t.Run("SetShortAt", func(t *testing.T) {
		mat := NewMatWithSize(101, 102, MatTypeCV16S)
		mat.SetShortAt(50, 50, 25)
		if mat.GetShortAt(50, 50) != 25 {
			t.Errorf("SetShortAt incorrect value: %v\n", mat.GetShortAt(50, 50))
		}
		mat.Close()
	})
	t.Run("SetShortAt3", func(t *testing.T) {
		mat := NewMatWithSize(101, 102, MatTypeCV16S)
		mat.SetShortAt3(50, 50, 0, 25)
		if mat.GetShortAt3(50, 50, 0) != 25 {
			t.Errorf("SetShortAt3 incorrect value: %v\n", mat.GetShortAt3(50, 50, 0))
		}
		mat.Close()
	})
	t.Run("SetIntAt", func(t *testing.T) {
		mat := NewMatWithSize(101, 102, MatTypeCV32S)
		mat.SetIntAt(50, 50, 25)
		if mat.GetIntAt(50, 50) != 25 {
			t.Errorf("SetIntAt incorrect value: %v\n", mat.GetIntAt(50, 50))
		}
		mat.Close()
	})
	t.Run("SetIntAt3", func(t *testing.T) {
		mat := NewMatWithSize(101, 102, MatTypeCV32S)
		mat.SetIntAt3(50, 50, 0, 25)
		if mat.GetIntAt3(50, 50, 0) != 25 {
			t.Errorf("SetIntAt3 incorrect value: %v\n", mat.GetIntAt3(50, 50, 0))
		}
		mat.Close()
	})
	t.Run("SetFloatAt", func(t *testing.T) {
		mat := NewMatWithSize(101, 102, MatTypeCV32F)
		mat.SetFloatAt(50, 50, 25.0)
		if mat.GetFloatAt(50, 50) != 25 {
			t.Errorf("SetFloatAt incorrect value: %v\n", mat.GetFloatAt(50, 50))
		}
		mat.Close()
	})
	t.Run("SetFloatAt3", func(t *testing.T) {
		mat := NewMatWithSize(101, 102, MatTypeCV32F)
		mat.SetFloatAt3(50, 50, 0, 25.0)
		if mat.GetFloatAt3(50, 50, 0) != 25 {
			t.Errorf("SetFloatAt incorrect value: %v\n", mat.GetFloatAt3(50, 50, 0))
		}
		mat.Close()
	})
	t.Run("SetDoubleAt", func(t *testing.T) {
		mat := NewMatWithSize(101, 102, MatTypeCV64F)
		mat.SetDoubleAt(50, 50, 25.0)
		if mat.GetDoubleAt(50, 50) != 25.0 {
			t.Errorf("SetDoubleAt incorrect value: %v\n", mat.GetDoubleAt(50, 50))
		}
		mat.Close()
	})
	t.Run("SetDoubleAt3", func(t *testing.T) {
		mat := NewMatWithSize(101, 102, MatTypeCV64F)
		mat.SetDoubleAt3(50, 50, 0, 25.0)
		if mat.GetDoubleAt3(50, 50, 0) != 25.0 {
			t.Errorf("SetDoubleAt3 incorrect value: %v\n", mat.GetDoubleAt3(50, 50, 0))
		}
		mat.Close()
	})
	t.Run("AddUChar", func(t *testing.T) {
		mat := NewMatWithSize(101, 102, MatTypeCV8U)
		mat.AddUChar(42)
		if mat.GetUCharAt(50, 50) != 42 {
			t.Errorf("AddUChar incorrect value: %v\n", mat.GetUCharAt(50, 50))
		}
		mat.Close()
	})
	t.Run("SubtractUChar", func(t *testing.T) {
		mat := NewMatWithSizeFromScalar(NewScalar(42.0, 0, 0, 0), 101, 102, MatTypeCV8U)
		mat.SubtractUChar(40)
		if mat.GetUCharAt(50, 50) != 2 {
			t.Errorf("SubtractUChar incorrect value: %v\n", mat.GetUCharAt(50, 50))
		}
		mat.Close()
	})
	t.Run("MultiplyUChar", func(t *testing.T) {
		mat := NewMatWithSizeFromScalar(NewScalar(5.0, 0, 0, 0), 101, 102, MatTypeCV8U)
		mat.MultiplyUChar(5)
		if mat.GetUCharAt(50, 50) != 25 {
			t.Errorf("MultiplyUChar incorrect value: %v\n", mat.GetUCharAt(50, 50))
		}
		mat.Close()
	})
	t.Run("DivideUChar", func(t *testing.T) {
		mat := NewMatWithSizeFromScalar(NewScalar(25.0, 0, 0, 0), 101, 102, MatTypeCV8U)
		mat.DivideUChar(5)
		if mat.GetUCharAt(50, 50) != 5 {
			t.Errorf("DivideUChar incorrect value: %v\n", mat.GetUCharAt(50, 50))
		}
		mat.Close()
	})
	t.Run("AddFloat", func(t *testing.T) {
		mat := NewMatWithSizeFromScalar(NewScalar(30.0, 0, 0, 0), 101, 102, MatTypeCV32F)
		mat.AddFloat(1.0)
		if mat.GetFloatAt(50, 50) != 31.0 {
			t.Errorf("AddFloat incorrect value: %v\n", mat.GetFloatAt(50, 50))
		}
		mat.Close()
	})
	t.Run("SubtractFloat", func(t *testing.T) {
		mat := NewMatWithSizeFromScalar(NewScalar(30.0, 0, 0, 0), 101, 102, MatTypeCV32F)
		mat.SubtractFloat(1.0)
		if mat.GetFloatAt(50, 50) != 29.0 {
			t.Errorf("SubtractFloat incorrect value: %v\n", mat.GetFloatAt(50, 50))
		}
		mat.Close()
	})
	t.Run("MultiplyFloat", func(t *testing.T) {
		mat := NewMatWithSizeFromScalar(NewScalar(30.0, 0, 0, 0), 101, 102, MatTypeCV32F)
		mat.MultiplyFloat(2.0)
		if mat.GetFloatAt(50, 50) != 60.0 {
			t.Errorf("MultiplyFloat incorrect value: %v\n", mat.GetFloatAt(50, 50))
		}
		mat.Close()
	})
	t.Run("DivideFloat", func(t *testing.T) {
		mat := NewMatWithSizeFromScalar(NewScalar(30.0, 0, 0, 0), 101, 102, MatTypeCV32F)
		mat.DivideFloat(2.0)
		if mat.GetFloatAt(50, 50) != 15.0 {
			t.Errorf("DivideFloat incorrect value: %v\n", mat.GetFloatAt(50, 50))
		}
		mat.Close()
	})
}

func TestMatAbsDiff(t *testing.T) {
	mat1 := NewMatWithSize(101, 102, MatTypeCV8U)
	mat2 := NewMatWithSize(101, 102, MatTypeCV8U)
	mat3 := NewMat()
	AbsDiff(mat1, mat2, &mat3)
	if mat3.Empty() {
		t.Error("TestMatAbsDiff dest mat3 should not be empty.")
	}
}

func TestMatAdd(t *testing.T) {
	mat1 := NewMatWithSize(101, 102, MatTypeCV8U)
	mat2 := NewMatWithSize(101, 102, MatTypeCV8U)
	mat3 := NewMat()
	Add(mat1, mat2, &mat3)
	if mat3.Empty() {
		t.Error("TestMatAdd dest mat3 should not be empty.")
	}
}

func TestMatAddWeighted(t *testing.T) {
	mat1 := NewMatWithSize(101, 102, MatTypeCV8U)
	mat2 := NewMatWithSize(101, 102, MatTypeCV8U)
	mat3 := NewMat()
	AddWeighted(mat1, 2.0, mat2, 3.0, 4.0, &mat3)
	if mat3.Empty() {
		t.Error("TestMatAddWeighted dest mat3 should not be empty.")
	}
}

func TestMatBitwiseOperations(t *testing.T) {
	mat1 := NewMatWithSize(101, 102, MatTypeCV8U)
	mat2 := NewMatWithSize(101, 102, MatTypeCV8U)
	mat3 := NewMat()
	BitwiseAnd(mat1, mat2, &mat3)
	if mat3.Empty() {
		t.Error("TestMatBitwiseAnd dest mat3 should not be empty.")
	}

	BitwiseOr(mat1, mat2, &mat3)
	if mat3.Empty() {
		t.Error("TestMatBitwiseOr dest mat3 should not be empty.")
	}

	BitwiseXor(mat1, mat2, &mat3)
	if mat3.Empty() {
		t.Error("TestMatBitwiseXor dest mat3 should not be empty.")
	}

	BitwiseNot(mat1, &mat3)
	if mat3.Empty() {
		t.Error("TestMatBitwiseNot dest mat3 should not be empty.")
	}

}

func TestMatInRange(t *testing.T) {
	mat1 := NewMatWithSize(101, 102, MatTypeCV8U)
	lb := NewMatFromScalar(NewScalar(20.0, 100.0, 100.0, 0.0), MatTypeCV8U)
	ub := NewMatFromScalar(NewScalar(20.0, 100.0, 100.0, 0.0), MatTypeCV8U)
	dst := NewMat()
	InRange(mat1, lb, ub, &dst)
	if dst.Empty() {
		t.Error("TestMatAddWeighted dest mat3 should not be empty.")
	}
}

func TestMatInRangeWithScalar(t *testing.T) {
	mat1 := NewMatWithSize(101, 102, MatTypeCV8U)
	lb := NewScalar(20.0, 100.0, 100.0, 0.0)
	ub := NewScalar(20.0, 100.0, 100.0, 0.0)
	dst := NewMat()
	InRangeWithScalar(mat1, lb, ub, &dst)
	if dst.Empty() {
		t.Error("TestMatAddWeighted dest mat3 should not be empty.")
	}
}

func TestMatDCT(t *testing.T) {
	src := NewMatWithSize(64, 64, MatTypeCV32F)
	dst := NewMat()

	DCT(src, &dst, DftForward)
	if dst.Empty() {
		t.Error("TestMatDCT dst should not be empty.")
	}
}

func TestMatDFT(t *testing.T) {
	src := NewMatWithSize(101, 102, MatTypeCV32F)
	dst := NewMat()

	m := GetOptimalDFTSize(101)
	n := GetOptimalDFTSize(102)
	if m != 108 {
		t.Errorf("TestMatOptimalDFT dst error: %d", m)
	}

	if n != 108 {
		t.Errorf("TestMatOptimalDFT dst error: %d", n)
	}

	DFT(src, &dst, DftForward)
	if dst.Empty() {
		t.Error("TestMatDFT dst should not be empty.")
	}
}

func TestMatDivide(t *testing.T) {
	mat1 := NewMatWithSize(101, 102, MatTypeCV8U)
	mat2 := NewMatWithSize(101, 102, MatTypeCV8U)
	mat3 := NewMat()
	Divide(mat1, mat2, &mat3)
	if mat3.Empty() {
		t.Error("TestMatDivide dest mat3 should not be empty.")
	}
}

func TestMeanStdDev(t *testing.T) {
	src := NewMatWithSize(101, 102, MatTypeCV8U)
	dst := NewMat()
	dstStdDev := NewMat()
	MeanStdDev(src, &dst, &dstStdDev)
	if dst.Empty() {
		t.Error("TestMeanStdDev dst should not be empty.")
	}
	if dstStdDev.Empty() {
		t.Error("TestMeanStdDev dstStdDev should not be empty.")
	}
}

func TestMatMerge(t *testing.T) {
	src := NewMatWithSize(101, 102, MatTypeCV8U)
	src2 := NewMatWithSize(101, 102, MatTypeCV8U)
	src3 := NewMatWithSize(101, 102, MatTypeCV8U)
	dst := NewMat()
	Merge([]Mat{src, src2, src3}, &dst)
	if dst.Empty() {
		t.Error("TestMatMerge dst should not be empty.")
	}
}

func TestMatMulSpectrums(t *testing.T) {
	a := NewMatWithSize(101, 102, MatTypeCV32F)
	b := NewMatWithSize(101, 102, MatTypeCV32F)
	dst := NewMat()
	MulSpectrums(a, b, &dst, 0)
	if dst.Empty() {
		t.Error("TestMatMulSpectrums dst should not be empty.")
	}
	dst2 := NewMat()
	//test with dftrows flag (the only flag accepted in addition to 0)
	MulSpectrums(a, b, &dst2, DftRows)
	if dst2.Empty() {
		t.Error("TestMatMulSpectrums dst should not be empty.")
	}
}

func TestMatMultiply(t *testing.T) {
	mat1 := NewMatWithSize(101, 102, MatTypeCV64F)
	mat2 := NewMatWithSize(101, 102, MatTypeCV64F)
	mat3 := NewMat()
	Multiply(mat1, mat2, &mat3)
	if mat3.Empty() {
		t.Error("TestMatMultiply dest mat3 should not be empty.")
	}

	// since this is a single channel Mat, only the first value in the scalar is used
	mat4 := NewMatWithSizeFromScalar(NewScalar(2.0, 0.0, 0.0, 0.0), 101, 102, MatTypeCV64F)
	mat5 := NewMatWithSizeFromScalar(NewScalar(3.0, 0.0, 0.0, 0.0), 101, 102, MatTypeCV64F)
	Multiply(mat4, mat5, &mat3)
	if mat3.Empty() {
		t.Error("TestMatMultiply dest mat3 should not be empty.")
	}
	if mat3.GetDoubleAt(0, 0) != 6.0 {
		t.Error("TestMatMultiply invalue value in dest mat3.")
	}
}

func TestMatNormalize(t *testing.T) {
	src := NewMatWithSize(101, 102, MatTypeCV8U)
	dst := NewMat()
	Normalize(src, &dst, 0.0, 255.0, NormMinMax)
	if dst.Empty() {
		t.Error("TestMatNormalize dst should not be empty.")
	}
}

func TestMatPerspectiveTransform(t *testing.T) {
	src := NewMatWithSize(100, 1, MatTypeCV32F+MatChannels2)
	dst := NewMat()
	tm := NewMatWithSize(3, 3, MatTypeCV32F)
	PerspectiveTransform(src, &dst, tm)
	if dst.Empty() {
		t.Error("PerspectiveTransform error")
	}
}

<<<<<<< HEAD
func TestMatSolve(t *testing.T) {
	a := NewMatWithSize(3, 3, MatTypeCV32F)
	b := NewMatWithSize(3, 1, MatTypeCV32F)
	solve := NewMat()

	testPoints := []struct {
		x2 float32
		x  float32
		c  float32
		y  float32
	}{
		{x2: 1, x: 1, c: 1, y: 0},
		{x2: 0, x: 0, c: 1, y: 2},
		{x2: 9, x: 3, c: 1, y: 2},
	}

	for row, p := range testPoints {
		a.SetFloatAt(row, 0, p.x2)
		a.SetFloatAt(row, 1, p.x)
		a.SetFloatAt(row, 2, p.c)

		b.SetFloatAt(row, 0, p.y)
	}

	solved := Solve(a, b, &solve, SolveDecompositionLu)

	if !solved {
		t.Errorf("TestMatSolve could not solve linear equations")
	}

	if solve.GetFloatAt(0, 0) != 1 || solve.GetFloatAt(1, 0) != -3 || solve.GetFloatAt(2, 0) != 2 {
		t.Errorf("TestMatSolve incorrect results: got %v expected %v, got %v expected %v, got %v expected %v",
			solve.GetFloatAt(0, 0), 1,
			solve.GetFloatAt(1, 0), -3,
			solve.GetFloatAt(2, 0), 2)
=======
func TestMatReduceToSingleRow(t *testing.T) {
	rows := 2
	cols := 3
	src := NewMatWithSize(rows, cols, MatTypeCV8U)
	dst := NewMat()

	for row := 0; row < rows; row++ {
		for col := 0; col < cols; col++ {
			src.SetUCharAt(row, col, uint8(col+1))
		}
	}

	Reduce(src, &dst, 0, ReduceSum, MatTypeCV32F)

	sz := dst.Size()
	if sz[0] != 1 && sz[1] != 3 {
		t.Errorf("TestMatReduceToSingleRow incorrect size: %v\n", sz)
	}

	if dst.GetFloatAt(0, 0) != 2 || dst.GetFloatAt(0, 1) != 4 || dst.GetFloatAt(0, 2) != 6 {
		t.Errorf("TestMatReduceToSingleRow incorrect reduce result: %v at (0, 0) expected 2, %v at (0, 1) expected 4, %v at (0, 2) expected 6",
			dst.GetFloatAt(0, 0), dst.GetFloatAt(0, 1), dst.GetFloatAt(0, 2))
	}
}

func TestMatReduceToSingleColumn(t *testing.T) {
	rows := 2
	cols := 3
	src := NewMatWithSize(rows, cols, MatTypeCV8U)
	dst := NewMat()

	for row := 0; row < rows; row++ {
		for col := 0; col < cols; col++ {
			src.SetUCharAt(row, col, uint8(col+1))
		}
	}

	Reduce(src, &dst, 1, ReduceSum, MatTypeCV32F)

	sz := dst.Size()
	if sz[0] != 3 && sz[1] != 1 {
		t.Errorf("TestMatReduceToSingleColumn incorrect size: %v\n", sz)
	}

	if dst.GetFloatAt(0, 0) != 6 || dst.GetFloatAt(1, 0) != 6 {
		t.Errorf("TestMatReduceToSingleColumn incorrect reduce result: %v at (0, 0) expected 6, %v at (1, 0) expected 6",
			dst.GetFloatAt(0, 0), dst.GetFloatAt(1, 0))
>>>>>>> 6339461c
	}
}

func TestMatSortEveryRowDescending(t *testing.T) {
	rows := 2
	cols := 3
	src := NewMatWithSize(rows, cols, MatTypeCV8U)

	for row := 0; row < rows; row++ {
		for col := 0; col < cols; col++ {
			src.SetUCharAt(row, col, uint8(col))
		}
	}

	dst := NewMat()
	flags := SortEveryRow + SortDescending
	Sort(src, &dst, flags)

	if dst.Empty() {
		t.Error("TestMatSortEveryRowDescending dst should not be empty.")
	}

	for row := 0; row < rows; row++ {
		for col := 0; col < cols; col++ {
			expected := cols - col - 1
			result := dst.GetUCharAt(row, col)
			if result != uint8(expected) {
				t.Errorf("TestMatSortEveryRowDescending dst at row=%d col=%d should be %d and got %d.", row, col, expected, result)
			}
		}
	}
}

func TestMatSortIdxEveryRowDescending(t *testing.T) {
	rows := 2
	cols := 3
	src := NewMatWithSize(rows, cols, MatTypeCV8U)

	for row := 0; row < rows; row++ {
		for col := 0; col < cols; col++ {
			src.SetUCharAt(row, col, uint8(col))
		}
	}

	dst := NewMat()
	flags := SortEveryRow + SortDescending
	SortIdx(src, &dst, flags)

	if dst.Empty() {
		t.Error("TestMatSortIdxEveryRowDescending dst should not be empty.")
	}
}

func TestMatSplit(t *testing.T) {
	src := IMRead("images/face.jpg", 1)
	chans := Split(src)
	if len(chans) != src.Channels() {
		t.Error("Split Channel count differs")
	}
	dst := NewMat()
	Merge(chans, &dst)
	diff := NewMat()
	AbsDiff(src, dst, &diff)
	sum := diff.Sum()
	if sum.Val1 != 0 || sum.Val2 != 0 || sum.Val3 != 0 {
		t.Error("Split/Merged images differ")
	}
}

func TestMatSubtract(t *testing.T) {
	src1 := IMRead("images/lut.png", 1)
	src2 := IMRead("images/lut.png", 1)
	dst := NewMat()
	Subtract(src1, src2, &dst)
	sum := dst.Sum()
	if sum.Val1 != 0 || sum.Val2 != 0 || sum.Val3 != 0 {
		t.Error("Sum of Subtracting equal images is not 0")
	}
}

func TestMatTrace(t *testing.T) {
	rows := 3
	cols := 3
	src := NewMatWithSize(rows, cols, MatTypeCV8U)

	// Create and identity eye matrix
	for row := 0; row <= rows; row++ {
		for col := 0; col <= cols; col++ {
			if row == col {
				src.SetUCharAt(row, col, uint8(1))
			}
		}
	}

	trace := Trace(src)
	expected := NewScalar(3, 0, 0, 0)

	if trace.Val1 != expected.Val1 || trace.Val2 != expected.Val2 || trace.Val3 != expected.Val3 || trace.Val4 != expected.Val4 {
		t.Errorf("Trace values should be %v and was %v", expected, trace)
	}
}

func TestMatTransform(t *testing.T) {
	src := IMRead("images/lut.png", 1)
	dst := NewMat()
	tm := NewMatWithSize(4, 4, MatTypeCV8UC4)
	Transform(src, &dst, tm)
	if dst.Empty() {
		t.Error("Transform error")
	}
}

func TestMatTranspose(t *testing.T) {
	src := IMRead("images/lut.png", 1)
	dst := NewMat()
	Transpose(src, &dst)
	if dst.Empty() {
		t.Error("Transpose error")
	}
}

func TestMatPow(t *testing.T) {
	src := NewMatWithSize(101, 102, MatTypeCV8U)
	dst := NewMat()
	power := 2.0
	Pow(src, power, &dst)

	if dst.Empty() {
		t.Error("TestMatPow dest should not be empty.")
	}
}

func TestMatSum(t *testing.T) {
	src := NewMatFromScalar(NewScalar(1, 2, 3, 4), MatTypeCV8UC4)
	sum := src.Sum()
	if sum.Val1 != 1 || sum.Val2 != 2 || sum.Val3 != 3 || sum.Val4 != 4 {
		t.Error("Sum values do not match constructor")
	}
}

func TestTermCriteria(t *testing.T) {
	tc := NewTermCriteria(Count, 50, 2.0)
	if tc.p == nil {
		t.Error("TermCriteria has invalid value")
	}
}

func TestScalar(t *testing.T) {
	s := NewScalar(127.0, 255.0, 64.0, 0.0)
	if s.Val1 != 127.0 || s.Val2 != 255.0 || s.Val3 != 64.0 || s.Val4 != 0.0 {
		t.Error("Scalar has invalid value")
	}
}

func TestToCPoints(t *testing.T) {
	points := []image.Point{
		image.Pt(0, 0),
		image.Pt(1, 1),
	}

	cPoints := toCPoints(points)

	if int(cPoints.length) != len(points) {
		t.Error("Invalid C Points length")
	}
}

func TestToCStrings(t *testing.T) {
	strs := []string{
		"hello",
		"fellow",
		"CStrings",
	}

	cStrs := toCStrings(strs)

	if int(cStrs.length) != len(strs) {
		t.Error("Invalid CStrings length")
	}
}

func TestMatBatchDistance(t *testing.T) {
	src1 := NewMatWithSize(100, 100, MatTypeCV8U)
	src2 := NewMatWithSize(100, 100, MatTypeCV8U)
	mask := NewMatWithSize(100, 100, MatTypeCV8U)
	dist := NewMat()
	nidx := NewMat()
	BatchDistance(src1, src2, dist, -1, nidx, NormL2, 15, mask, 0, false)
	if dist.Empty() {
		t.Error("TestBatchDistance dst should not be empty.")
	}
	src1.Close()
	src2.Close()
	mask.Close()
	dist.Close()
	nidx.Close()
}

func TestMatBorderInterpolate(t *testing.T) {
	n := BorderInterpolate(1, 5, 1)
	if n == 0 {
		t.Error("TestBorderInterpolate dst should not be 0.")
	}
}

func TestMatCalcCovarMatrix(t *testing.T) {
	samples := NewMatWithSize(10, 10, MatTypeCV32F)
	covar := NewMat()
	mean := NewMat()
	CalcCovarMatrix(samples, &covar, &mean, CovarRows, MatTypeCV64F)
	if covar.Empty() {
		t.Error("TestCalcCovarMatrix dst should not be empty.")
	}
	samples.Close()
	covar.Close()
	mean.Close()
}

func TestMatCartToPolar(t *testing.T) {
	x := NewMatWithSize(100, 100, MatTypeCV32F)
	y := NewMatWithSize(100, 100, MatTypeCV32F)
	magnitude := NewMat()
	angle := NewMat()
	CartToPolar(x, y, &magnitude, &angle, false)
	if magnitude.Empty() || angle.Empty() {
		t.Error("TestCartToPolar neither magnitude nor angle should be empty.")
	}
	x.Close()
	y.Close()
	magnitude.Close()
	angle.Close()
}

func TestMatCheckRange(t *testing.T) {
	mat1 := NewMatWithSize(101, 102, MatTypeCV8U)
	ret := CheckRange(mat1)
	if !ret {
		t.Error("TestCheckRange error.")
	}
}

func TestMatCompleteSymm(t *testing.T) {
	src := NewMatWithSize(100, 100, MatTypeCV32F)
	CompleteSymm(src, false)
	if src.Empty() {
		t.Error("TestCompleteSymm src should not be empty.")
	}
	src.Close()
}

func TestMatConvertScaleAbs(t *testing.T) {
	src := NewMatWithSize(100, 100, MatTypeCV32F)
	dst := NewMat()
	ConvertScaleAbs(src, &dst, 1, 0)
	if dst.Empty() {
		t.Error("TestConvertScaleAbs dst should not be empty.")
	}
	src.Close()
	dst.Close()
}

func TestMatCopyMakeBorder(t *testing.T) {
	src := NewMatWithSize(100, 100, MatTypeCV32F)
	dst := NewMat()
	CopyMakeBorder(src, &dst, 10, 10, 10, 10, BorderReflect, color.RGBA{0, 0, 0, 0})
	if dst.Empty() {
		t.Error("TestCopyMakeBorder dst should not be empty.")
	}
	src.Close()
	dst.Close()
}

func TestMatDeterminant(t *testing.T) {
	mat1 := NewMatWithSize(101, 101, MatTypeCV32F)
	ret := Determinant(mat1)
	if ret != 0 {
		t.Error("TestMatDeterminant error.")
	}
}

func TestMatEigen(t *testing.T) {
	src := NewMatWithSize(10, 10, MatTypeCV32F)
	eigenvalues := NewMat()
	eigenvectors := NewMat()
	Eigen(src, &eigenvalues, &eigenvectors)
	if eigenvectors.Empty() || eigenvalues.Empty() {
		t.Error("TestEigen should not have empty eigenvectors or eigenvalues.")
	}
	src.Close()
	eigenvectors.Close()
	eigenvalues.Close()
}

func TestMatEigenNonSymmetric(t *testing.T) {
	src := NewMatWithSizeFromScalar(NewScalar(0.1, 0.1, 0.1, 0.1), 10, 10, MatTypeCV32F)
	eigenvalues := NewMat()
	eigenvectors := NewMat()
	EigenNonSymmetric(src, &eigenvalues, &eigenvectors)
	if eigenvectors.Empty() || eigenvalues.Empty() {
		t.Error("TestEigenNonSymmetric should not have empty eigenvectors or eigenvalues.")
	}
	src.Close()
	eigenvectors.Close()
	eigenvalues.Close()
}

func TestMatExp(t *testing.T) {
	src := NewMatWithSize(10, 10, MatTypeCV32F)
	dst := NewMat()
	Exp(src, &dst)
	if dst.Empty() {
		t.Error("TestExp dst should not be empty.")
	}
	src.Close()
	dst.Close()
}

func TestMatExtractChannel(t *testing.T) {
	src := NewMatWithSize(10, 10, MatTypeCV32F+MatChannels3)
	dst := NewMat()
	ExtractChannel(src, &dst, 1)
	if dst.Empty() {
		t.Error("TestExtractChannel dst should not be empty.")
	}
	src.Close()
	dst.Close()
}

func TestMatFindNonZero(t *testing.T) {
	src := NewMatWithSize(10, 10, MatTypeCV8U)
	defer src.Close()
	src.SetFloatAt(3, 3, 17)
	src.SetFloatAt(4, 4, 17)

	dst := NewMat()
	defer dst.Close()

	FindNonZero(src, &dst)

	if dst.Empty() {
		t.Error("TestMatFindNonZero dst should not be empty.")
	}
	if dst.Rows() != 2*2 {
		t.Error("TestMatFindNonZero didn't find all nonzero locations.")
	}
}

func TestMatFlip(t *testing.T) {
	src := NewMatWithSize(10, 10, MatTypeCV32F)
	defer src.Close()

	dst := NewMat()
	defer dst.Close()

	Flip(src, &dst, 0)

	if dst.Empty() {
		t.Error("TestMatFlip dst should not be empty.")
	}
	if dst.Rows() != src.Rows() {
		t.Error("TestMatFlip src and dst size should be same.")
	}
}

func TestMatPhase(t *testing.T) {
	x := NewMatFromScalar(NewScalar(1.2, 2.3, 3.4, 4.5), MatTypeCV32F)
	defer x.Close()

	y := NewMatFromScalar(NewScalar(5.6, 6.7, 7.8, 8.9), MatTypeCV32F)
	defer y.Close()

	angle := NewMatWithSize(4, 5, MatTypeCV32F)
	defer angle.Close()

	Phase(x, y, &angle, false)

	if angle.Empty() {
		t.Error("TestMatPhase angle should not be empty.")
	}

	if angle.Rows() != x.Rows() {
		t.Error("TestMatPhase x and angle size should be same.")
	}
}

func TestMatGemm(t *testing.T) {
	src1 := NewMatWithSize(3, 4, MatTypeCV32F)
	defer src1.Close()

	src2 := NewMatWithSize(4, 3, MatTypeCV32F)
	defer src2.Close()

	src3 := NewMat()
	defer src3.Close()

	dst := NewMat()
	defer dst.Close()

	Gemm(src1, src2, 1, src3, 0, &dst, 0)

	if dst.Empty() {
		t.Error("Gemm dst should not be empty.")
	}
	if dst.Rows() != src1.Rows() {
		t.Error("Gemm src and dst size should be same.")
	}
}

func TestMatHconcat(t *testing.T) {
	src := NewMatWithSize(10, 10, MatTypeCV32F)
	defer src.Close()

	dst := NewMat()
	defer dst.Close()

	Hconcat(src, src, &dst)

	if dst.Empty() {
		t.Error("TestMatHconcat dst should not be empty.")
	}
	if dst.Cols() != 2*src.Cols() {
		t.Error("TestMatHconcat dst.Cols should be 2 x src.Cols.")
	}
}

func TestMatVconcat(t *testing.T) {
	src := NewMatWithSize(10, 10, MatTypeCV32F)
	defer src.Close()

	dst := NewMat()
	defer dst.Close()

	Vconcat(src, src, &dst)

	if dst.Empty() {
		t.Error("TestMatVconcat dst should not be empty.")
	}
	if dst.Rows() != 2*src.Rows() {
		t.Error("TestMatVconcat dst.Cols should be 2 x src.Rows().")
	}
}

func TestRotate(t *testing.T) {
	src := NewMatWithSize(1, 2, MatTypeCV64F)
	defer src.Close()
	dst := NewMat()
	defer dst.Close()

	Rotate(src, &dst, Rotate90Clockwise)
	if dst.Rows() != 2 {
		t.Errorf("expected rows: %d got %d", src.Cols(), dst.Rows())
	}

	dst2src := NewMat()
	defer dst2src.Close()

	Rotate(dst, &dst2src, Rotate90CounterClockwise)
	if dst2src.Rows() != 1 {
		t.Errorf("expected rows: %d got %d", src.Rows(), dst2src.Rows())
	}
}

func TestMatIdct(t *testing.T) {
	src := NewMatWithSize(4, 4, MatTypeCV32F)
	defer src.Close()

	dst := NewMat()
	defer dst.Close()

	IDCT(src, &dst, 0)
	if dst.Empty() {
		t.Error("Idct dst should not be empty.")
	}
	if dst.Rows() != src.Rows() {
		t.Error("Idct src and dst size should be same.")
	}
}

func TestMatIdft(t *testing.T) {
	src := NewMatWithSize(4, 4, MatTypeCV32F)
	defer src.Close()

	dst := NewMat()
	defer dst.Close()

	IDFT(src, &dst, 0, 0)
	if dst.Empty() {
		t.Error("Idct dst should not be empty.")
	}
	if dst.Rows() != src.Rows() {
		t.Error("Idct src and dst size should be same.")
	}
}

func TestMatInsertChannel(t *testing.T) {
	src := NewMatWithSize(4, 4, MatTypeCV8U)
	defer src.Close()

	dst := NewMatWithSize(4, 4, MatTypeCV8UC3)
	defer dst.Close()

	InsertChannel(src, &dst, 1)
	if dst.Channels() != 3 {
		t.Error("TestMatInsertChannel dst should change the channel count")
	}
}

func TestMatInvert(t *testing.T) {
	src := NewMatWithSize(4, 4, MatTypeCV32F) // only implemented for symm. Mats
	defer src.Close()

	dst := NewMat()
	defer dst.Close()

	Invert(src, &dst, 0)
	if dst.Empty() {
		t.Error("Invert dst should not be empty.")
	}
}

func TestMatLog(t *testing.T) {
	src := NewMatWithSize(4, 3, MatTypeCV32F)
	defer src.Close()

	dst := NewMat()
	defer dst.Close()

	Log(src, &dst)
	if dst.Empty() {
		t.Error("Log dst should not be empty.")
	}
}

func TestMatMagnitude(t *testing.T) {
	src1 := NewMatWithSize(4, 4, MatTypeCV32F)
	defer src1.Close()
	src2 := NewMatWithSize(4, 4, MatTypeCV32F)
	defer src2.Close()

	dst := NewMat()
	defer dst.Close()

	Magnitude(src1, src2, &dst)
	if dst.Empty() {
		t.Error("Magnitude dst should not be empty.")
	}
}

func TestMatMax(t *testing.T) {
	src1 := NewMatWithSize(4, 4, MatTypeCV32F)
	defer src1.Close()
	src2 := NewMatWithSize(4, 4, MatTypeCV32F)
	defer src2.Close()

	dst := NewMat()
	defer dst.Close()

	Max(src1, src2, &dst)
	if dst.Empty() {
		t.Error("Max dst should not be empty.")
	}
}

func TestMatMin(t *testing.T) {
	src1 := NewMatWithSize(4, 4, MatTypeCV32F)
	defer src1.Close()
	src2 := NewMatWithSize(4, 4, MatTypeCV32F)
	defer src2.Close()

	dst := NewMat()
	defer dst.Close()

	Min(src1, src2, &dst)
	if dst.Empty() {
		t.Error("Min dst should not be empty.")
	}
}

func TestMatMinMaxIdx(t *testing.T) {
	src := NewMatWithSize(10, 10, MatTypeCV32F)
	defer src.Close()
	src.SetFloatAt(3, 3, 17)
	src.SetFloatAt(4, 4, 16)

	minVal, maxVal, _, _ := MinMaxIdx(src)

	if minVal != 0 {
		t.Error("TestMatMinMaxIdx minVal should be 0.")
	}
	if maxVal != 17 {
		t.Errorf("TestMatMinMaxIdx maxVal should be 17, was %f", maxVal)
	}
}

func TestMatToImage(t *testing.T) {
	mat1 := NewMatWithSize(101, 102, MatTypeCV8UC3)
	defer mat1.Close()

	img, err := mat1.ToImage()
	if err != nil {
		t.Errorf("TestToImage %v.", err)
	}

	if img.Bounds().Dx() != 102 {
		t.Errorf("TestToImage incorrect width got %d.", img.Bounds().Dx())
	}

	if img.Bounds().Dy() != 101 {
		t.Errorf("TestToImage incorrect height got %d.", img.Bounds().Dy())
	}

	mat2 := NewMatWithSize(101, 102, MatTypeCV8UC1)
	defer mat2.Close()

	img, err = mat2.ToImage()
	if err != nil {
		t.Errorf("TestToImage %v.", err)
	}

	mat3 := NewMatWithSize(101, 102, MatTypeCV8UC4)
	defer mat3.Close()

	img, err = mat3.ToImage()
	if err != nil {
		t.Errorf("TestToImage %v.", err)
	}

	matWithUnsupportedType := NewMatWithSize(101, 102, MatTypeCV8S)
	defer matWithUnsupportedType.Close()

	_, err = matWithUnsupportedType.ToImage()
	if err == nil {
		t.Error("TestToImage expected error got nil.")
	}
}

//Tests that image is the same after converting to Mat and back to Image
func TestImageToMatRGBA(t *testing.T) {
	file, err := os.Open("images/gocvlogo.png")
	if err != nil {
		log.Fatal(err)
	}
	defer file.Close()
	img0, _, err := image.Decode(file)
	if err != nil {
		log.Fatal(err)
	}

	mat, err := ImageToMatRGBA(img0)
	if err != nil {
		log.Fatal(err)
	}
	img1, err := mat.ToImage()
	if err != nil {
		log.Fatal(err)
	}

	if !compareImages(img0, img1) {
		t.Errorf("Image after converting to Mat and back to Image isn't the same")
	}
}

//Tests that image is the same after converting to Mat and back to Image
func TestImageToMatRGB(t *testing.T) {
	file, err := os.Open("images/gocvlogo.jpg")
	if err != nil {
		log.Fatal(err)
	}
	defer file.Close()
	img0, _, err := image.Decode(file)
	if err != nil {
		log.Fatal(err)
	}

	mat, err := ImageToMatRGB(img0)
	if err != nil {
		log.Fatal(err)
	}
	img1, err := mat.ToImage()
	if err != nil {
		log.Fatal(err)
	}

	if !compareImages(img0, img1) {
		t.Errorf("Image after converting to Mat and back to Image isn't the same")
	}
}

func TestImageGrayToMatGray(t *testing.T) {
	file, err := os.Open("images/gocvlogo.jpg")
	if err != nil {
		log.Fatal(err)
	}
	defer file.Close()
	imgSrc, _, err := image.Decode(file)
	if err != nil {
		log.Fatal(err)
	}
	img0 := image.NewGray(imgSrc.Bounds())
	draw.Draw(img0, imgSrc.Bounds(), imgSrc, image.ZP, draw.Src)

	mat, err := ImageGrayToMatGray(img0)
	if err != nil {
		log.Fatal(err)
	}
	img1, err := mat.ToImage()
	if err != nil {
		log.Fatal(err)
	}

	if !compareImages(img0, img1) {
		t.Errorf("Image after converting to Mat and back to Image isn't the same")
	}
}

func TestGetVecfAt(t *testing.T) {
	var cases = []struct {
		m            Mat
		expectedSize int
	}{
		{NewMatWithSize(1, 1, MatTypeCV8UC1), 1},
		{NewMatWithSize(1, 1, MatTypeCV8UC2), 2},
		{NewMatWithSize(1, 1, MatTypeCV8UC3), 3},
		{NewMatWithSize(1, 1, MatTypeCV8UC4), 4},
	}

	for _, c := range cases {
		vec := c.m.GetVecfAt(0, 0)
		if len := len(vec); len != c.expectedSize {
			t.Errorf("TestGetVecfAt: expected %d, got: %d.", c.expectedSize, len)
		}
	}
}

func TestGetVeciAt(t *testing.T) {
	var cases = []struct {
		m            Mat
		expectedSize int
	}{
		{NewMatWithSize(1, 1, MatTypeCV8UC1), 1},
		{NewMatWithSize(1, 1, MatTypeCV8UC2), 2},
		{NewMatWithSize(1, 1, MatTypeCV8UC3), 3},
		{NewMatWithSize(1, 1, MatTypeCV8UC4), 4},
	}

	for _, c := range cases {
		vec := c.m.GetVeciAt(0, 0)
		if len := len(vec); len != c.expectedSize {
			t.Errorf("TestGetVeciAt: expected %d, got: %d.", c.expectedSize, len)
		}
	}
}

func TestGetTickFrequencyCount(t *testing.T) {
	freq := GetTickFrequency()
	if freq == 0 {
		t.Error("GetTickFrequency expected non zero.")
	}

	count := GetTickCount()
	if count == 0 {
		t.Error("GetTickCount expected non zero.")
	}
}

func compareImages(img0, img1 image.Image) bool {
	bounds0 := img0.Bounds()
	bounds1 := img1.Bounds()
	dx0 := bounds0.Dx()
	dy0 := bounds0.Dy()
	if dx0 != bounds1.Dx() || dy0 != bounds1.Dy() {
		return false
	}
	xMin0 := bounds0.Min.X
	xMin1 := bounds1.Min.X
	yMin0 := bounds0.Min.Y
	yMin1 := bounds1.Min.Y
	for i := 0; i < dx0; i++ {
		for j := 0; j < dy0; j++ {
			point0 := img0.At(xMin0+i, yMin0+j)
			point1 := img1.At(xMin1+i, yMin1+j)
			r0, g0, b0, a0 := point0.RGBA()
			r1, g1, b1, a1 := point1.RGBA()
			r0 >>= 8
			g0 >>= 8
			b0 >>= 8
			a0 >>= 8
			r1 >>= 8
			g1 >>= 8
			b1 >>= 8
			a1 >>= 8
			if r0 != r1 || g0 != g1 || b0 != b1 || a0 != a1 {
				return false
			}
		}
	}

	return true
}<|MERGE_RESOLUTION|>--- conflicted
+++ resolved
@@ -941,7 +941,6 @@
 	}
 }
 
-<<<<<<< HEAD
 func TestMatSolve(t *testing.T) {
 	a := NewMatWithSize(3, 3, MatTypeCV32F)
 	b := NewMatWithSize(3, 1, MatTypeCV32F)
@@ -977,7 +976,9 @@
 			solve.GetFloatAt(0, 0), 1,
 			solve.GetFloatAt(1, 0), -3,
 			solve.GetFloatAt(2, 0), 2)
-=======
+	}
+}
+
 func TestMatReduceToSingleRow(t *testing.T) {
 	rows := 2
 	cols := 3
@@ -1025,7 +1026,6 @@
 	if dst.GetFloatAt(0, 0) != 6 || dst.GetFloatAt(1, 0) != 6 {
 		t.Errorf("TestMatReduceToSingleColumn incorrect reduce result: %v at (0, 0) expected 6, %v at (1, 0) expected 6",
 			dst.GetFloatAt(0, 0), dst.GetFloatAt(1, 0))
->>>>>>> 6339461c
 	}
 }
 
